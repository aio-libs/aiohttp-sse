import asyncio
import io
import re
import sys
from collections.abc import Mapping
from types import TracebackType
from typing import Any, Optional, TypeVar, Union, overload

from aiohttp.abc import AbstractStreamWriter
from aiohttp.web import BaseRequest, ContentCoding, Request, StreamResponse

from .helpers import _ContextManager

__version__ = "2.2.0"
__all__ = ["EventSourceResponse", "sse_response"]


class EventSourceResponse(StreamResponse):
    """This object could be used as regular aiohttp response for
    streaming data to client, usually browser with EventSource::

        async def hello(request):
            # create response object
            resp = await EventSourceResponse()
            async with resp:
                # stream data
                resp.send('foo')
            return resp
    """

    DEFAULT_PING_INTERVAL = 15
    DEFAULT_SEPARATOR = "\r\n"
    DEFAULT_LAST_EVENT_HEADER = "Last-Event-Id"
    LINE_SEP_EXPR = re.compile(r"\r\n|\r|\n")

    def __init__(
        self,
        *,
        status: int = 200,
        reason: Optional[str] = None,
        headers: Optional[Mapping[str, str]] = None,
        sep: Optional[str] = None,
        timeout: Optional[float] = None,
    ):
        super().__init__(status=status, reason=reason)

        if headers is not None:
            self.headers.extend(headers)

        # mandatory for servers-sent events headers
        self.headers["Content-Type"] = "text/event-stream"
        self.headers["Cache-Control"] = "no-cache"
        self.headers["Connection"] = "keep-alive"
        self.headers["X-Accel-Buffering"] = "no"

        self._ping_interval: float = self.DEFAULT_PING_INTERVAL
        self._ping_task: Optional[asyncio.Task[None]] = None
        self._sep = sep if sep is not None else self.DEFAULT_SEPARATOR
        self._timeout = timeout

    def is_connected(self) -> bool:
        """Check connection is prepared and ping task is not done."""
        if not self.prepared or self._ping_task is None:
            return False

        return not self._ping_task.done()

    async def _prepare(self, request: Request) -> "EventSourceResponse":
        # TODO(PY311): Use Self for return type.
        await self.prepare(request)
        return self

    async def prepare(self, request: BaseRequest) -> Optional[AbstractStreamWriter]:
        """Prepare for streaming and send HTTP headers.

        :param request: regular aiohttp.web.Request.
        """
        if not self.prepared:
            writer = await super().prepare(request)
            self._ping_task = asyncio.create_task(self._ping())
            # explicitly enabling chunked encoding, since content length
            # usually not known beforehand.
            self.enable_chunked_encoding()
            return writer
        else:
            # hackish way to check if connection alive
            # should be updated once we have proper API in aiohttp
            # https://github.com/aio-libs/aiohttp/issues/3105
            if request.protocol.transport is None:
                # request disconnected
                raise asyncio.CancelledError()
            return self._payload_writer

    async def send(
        self,
        data: str,
        id: Optional[str] = None,
        event: Optional[str] = None,
        retry: Optional[int] = None,
    ) -> None:
        """Send data using EventSource protocol

        :param str data: The data field for the message.
        :param str id: The event ID to set the EventSource object's last
            event ID value to.
        :param str event: The event's type. If this is specified, an event will
            be dispatched on the browser to the listener for the specified
            event name; the web site would use addEventListener() to listen
            for named events. The default event type is "message".
        :param int retry: The reconnection time to use when attempting to send
            the event. [What code handles this?] This must be an integer,
            specifying the reconnection time in milliseconds. If a non-integer
            value is specified, the field is ignored.
        """
        buffer = io.StringIO()
        if id is not None:
            buffer.write(self.LINE_SEP_EXPR.sub("", f"id: {id}"))
            buffer.write(self._sep)

        if event is not None:
            buffer.write(self.LINE_SEP_EXPR.sub("", f"event: {event}"))
            buffer.write(self._sep)

        for chunk in self.LINE_SEP_EXPR.split(data):
            buffer.write(f"data: {chunk}")
            buffer.write(self._sep)

        if retry is not None:
            if not isinstance(retry, int):
                raise TypeError("retry argument must be int")
            buffer.write(f"retry: {retry}")
            buffer.write(self._sep)

        buffer.write(self._sep)
        try:
            await asyncio.wait_for(  # TODO(PY311): Use asyncio.timeout
                self.write(buffer.getvalue().encode("utf-8")),
                timeout=self._timeout,
            )
        except ConnectionResetError:
            self.stop_streaming()
            raise
        except asyncio.TimeoutError:
            self.stop_streaming()
            raise TimeoutError

    async def wait(self) -> None:
        """EventSourceResponse object is used for streaming data to the client,
        this method returns future, so we can wait until connection will
        be closed or other task explicitly call ``stop_streaming`` method.
        """
        if self._ping_task is None:
            raise RuntimeError("Response is not started")

        try:
            await self._ping_task
        except asyncio.CancelledError:
            if (
                sys.version_info >= (3, 11)
                and (task := asyncio.current_task())
                and task.cancelling()
            ):
                raise

    def stop_streaming(self) -> None:
        """Used in conjunction with ``wait`` could be called from other task
        to notify client that server no longer wants to stream anything.
        """
        if self._ping_task is None:
            raise RuntimeError("Response is not started")
        self._ping_task.cancel()

    def enable_compression(
        self,
        force: Union[bool, ContentCoding, None] = False,
        strategy: Optional[int] = None,
    ) -> None:
        raise NotImplementedError

    @property
    def last_event_id(self) -> Optional[str]:
        """Last event ID, requested by client."""
        if self._req is None:
            msg = "EventSource request must be prepared first"
            raise RuntimeError(msg)

        return self._req.headers.get(self.DEFAULT_LAST_EVENT_HEADER)

    @property
    def ping_interval(self) -> float:
        """Time interval between two ping massages"""
        return self._ping_interval

    @ping_interval.setter
    def ping_interval(self, value: float) -> None:
        """Setter for ping_interval property.

        :param value: interval in sec between two ping values.
        """

        if not isinstance(value, (int, float)):
            raise TypeError("ping interval must be int or float")
        if value < 0:
            raise ValueError("ping interval must be greater then 0")

        self._ping_interval = value

    async def _ping(self) -> None:
        # periodically send ping to the browser. Any message that
        # starts with ":" colon ignored by a browser and could be used
        # as ping message.
        message = ": ping{0}{0}".format(self._sep).encode("utf-8")
        while True:
            await asyncio.sleep(self._ping_interval)
            try:
                await asyncio.wait_for(  # TODO(PY311): Use asyncio.timeout
                    self.write(message),
                    timeout=self._timeout,
                )
            except (
                ConnectionResetError,
                RuntimeError,
                TimeoutError,
                asyncio.TimeoutError,
            ):
                # RuntimeError - on writing after EOF
                break

    async def __aenter__(self) -> "EventSourceResponse":
        # TODO(PY311): Use Self
        return self

    async def __aexit__(
        self,
        exc_type: Optional[type[BaseException]],
        exc: Optional[BaseException],
        traceback: Optional[TracebackType],
    ) -> None:
        self.stop_streaming()
        await self.wait()


# TODO(PY313): Use default and remove overloads.
ESR = TypeVar("ESR", bound=EventSourceResponse)


@overload
def sse_response(
    request: Request,
    *,
    status: int = 200,
    reason: Optional[str] = None,
    headers: Optional[Mapping[str, str]] = None,
    sep: Optional[str] = None,
) -> _ContextManager[EventSourceResponse]: ...


@overload
def sse_response(
    request: Request,
    *,
    status: int = 200,
    reason: Optional[str] = None,
    headers: Optional[Mapping[str, str]] = None,
    sep: Optional[str] = None,
    response_cls: type[ESR],
) -> _ContextManager[ESR]: ...


def sse_response(
    request: Request,
    *,
    status: int = 200,
    reason: Optional[str] = None,
    headers: Optional[Mapping[str, str]] = None,
    sep: Optional[str] = None,
<<<<<<< HEAD
    response_cls: Type[EventSourceResponse] = EventSourceResponse,
    timeout: Optional[float] = None,
=======
    response_cls: type[EventSourceResponse] = EventSourceResponse,
>>>>>>> 873a3bba
) -> Any:
    if not issubclass(response_cls, EventSourceResponse):
        raise TypeError(
            "response_cls must be subclass of "
            "aiohttp_sse.EventSourceResponse, got {}".format(response_cls)
        )

    sse = response_cls(
        status=status,
        reason=reason,
        headers=headers,
        sep=sep,
        timeout=timeout,
    )
    return _ContextManager(sse._prepare(request))<|MERGE_RESOLUTION|>--- conflicted
+++ resolved
@@ -274,12 +274,8 @@
     reason: Optional[str] = None,
     headers: Optional[Mapping[str, str]] = None,
     sep: Optional[str] = None,
-<<<<<<< HEAD
-    response_cls: Type[EventSourceResponse] = EventSourceResponse,
+    response_cls: type[EventSourceResponse] = EventSourceResponse,
     timeout: Optional[float] = None,
-=======
-    response_cls: type[EventSourceResponse] = EventSourceResponse,
->>>>>>> 873a3bba
 ) -> Any:
     if not issubclass(response_cls, EventSourceResponse):
         raise TypeError(
