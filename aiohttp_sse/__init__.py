--- conflicted
+++ resolved
@@ -1,24 +1,12 @@
 import asyncio
 import io
 import re
-<<<<<<< HEAD
-from typing import Optional
-
-from aiohttp.web import StreamResponse
-=======
 from contextlib import suppress
 from types import TracebackType
 from typing import Any, Mapping, Optional, Type, TypeVar, Union, overload
 
 from aiohttp.abc import AbstractStreamWriter
-from aiohttp.web import (
-    BaseRequest,
-    ContentCoding,
-    HTTPMethodNotAllowed,
-    Request,
-    StreamResponse,
-)
->>>>>>> 2be9383d
+from aiohttp.web import BaseRequest, ContentCoding, Request, StreamResponse
 
 from .helpers import _ContextManager
 
