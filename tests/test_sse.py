import asyncio
from typing import List

import pytest
from aiohttp import web
from aiohttp.test_utils import make_mocked_request

from aiohttp_sse import EventSourceResponse, sse_response

socket = web.AppKey("socket", List[EventSourceResponse])


async def make_runner(app, host, port):
    runner = web.AppRunner(app)
    await runner.setup()
    site = web.TCPSite(runner, host, port)
    await site.start()
    return runner


@pytest.mark.parametrize(
    "with_sse_response",
    (False, True),
    ids=("without_sse_response", "with_sse_response"),
)
async def test_func(loop, unused_tcp_port, with_sse_response, session):
    async def func(request):
        if with_sse_response:
            resp = await sse_response(request, headers={"X-SSE": "aiohttp_sse"})
        else:
            resp = EventSourceResponse(headers={"X-SSE": "aiohttp_sse"})
            await resp.prepare(request)
        await resp.send("foo")
        await resp.send("foo", event="bar")
        await resp.send("foo", event="bar", id="xyz")
        await resp.send("foo", event="bar", id="xyz", retry=1)
        resp.stop_streaming()
        await resp.wait()
        return resp

    app = web.Application()
    app.router.add_route("GET", "/", func)
    app.router.add_route("POST", "/", func)

    host = "127.0.0.1"
    runner = await make_runner(app, host, unused_tcp_port)

    url = f"http://127.0.0.1:{unused_tcp_port}/"

    resp = await session.request("GET", url)
    assert 200 == resp.status

    # make sure that EventSourceResponse supports passing
    # custom headers
    assert resp.headers.get("X-SSE") == "aiohttp_sse"

    # make sure default headers set
    assert resp.headers.get("Content-Type") == "text/event-stream"
    assert resp.headers.get("Cache-Control") == "no-cache"
    assert resp.headers.get("Connection") == "keep-alive"
    assert resp.headers.get("X-Accel-Buffering") == "no"

    # check streamed data
    streamed_data = await resp.text()
    expected = (
        "data: foo\r\n\r\n"
        "event: bar\r\ndata: foo\r\n\r\n"
        "id: xyz\r\nevent: bar\r\ndata: foo\r\n\r\n"
        "id: xyz\r\nevent: bar\r\ndata: foo\r\nretry: 1\r\n\r\n"
    )
    assert streamed_data == expected

    # check that EventSourceResponse object works only
    # with GET method
    resp = await session.request("POST", url)
    assert 405 == resp.status
    resp.close()
    await runner.cleanup()


async def test_wait_stop_streaming(loop, unused_tcp_port, session):
    async def func(request):
        app = request.app
        resp = EventSourceResponse()
        await resp.prepare(request)
        await resp.send("foo", event="bar", id="xyz", retry=1)
        app[socket].append(resp)
        await resp.wait()
        return resp

    app = web.Application()
    app[socket] = []
    app.router.add_route("GET", "/", func)

    host = "127.0.0.1"
    runner = await make_runner(app, host, unused_tcp_port)
    url = f"http://127.0.0.1:{unused_tcp_port}/"

    resp_task = asyncio.create_task(session.request("GET", url))

    await asyncio.sleep(0.1)
    esourse = app[socket][0]
    esourse.stop_streaming()
    await esourse.wait()
    resp = await resp_task

    assert 200 == resp.status
    streamed_data = await resp.text()

    expected = "id: xyz\r\nevent: bar\r\ndata: foo\r\nretry: 1\r\n\r\n"
    assert streamed_data == expected

    await runner.cleanup()


async def test_retry(loop, unused_tcp_port, session):
    async def func(request):
        resp = EventSourceResponse()
        await resp.prepare(request)
        with pytest.raises(TypeError):
            await resp.send("foo", retry="one")
        await resp.send("foo", retry=1)
        resp.stop_streaming()
        await resp.wait()
        return resp

    app = web.Application()
    app.router.add_route("GET", "/", func)

    host = "127.0.0.1"
    runner = await make_runner(app, host, unused_tcp_port)
    url = f"http://127.0.0.1:{unused_tcp_port}/"

    resp = await session.request("GET", url)
    assert 200 == resp.status

    # check streamed data
    streamed_data = await resp.text()
    expected = "data: foo\r\nretry: 1\r\n\r\n"
    assert streamed_data == expected

    await runner.cleanup()


async def test_wait_stop_streaming_errors():
    response = EventSourceResponse()
    with pytest.raises(RuntimeError) as ctx:
        await response.wait()
    assert str(ctx.value) == "Response is not started"

    with pytest.raises(RuntimeError) as ctx:
        response.stop_streaming()
    assert str(ctx.value) == "Response is not started"


def test_compression_not_implemented():
    response = EventSourceResponse()
    with pytest.raises(NotImplementedError):
        response.enable_compression()


def test_ping_property(loop):
    response = EventSourceResponse()
    default = response.DEFAULT_PING_INTERVAL
    assert response.ping_interval == default
    response.ping_interval = 25
    assert response.ping_interval == 25
    with pytest.raises(TypeError) as ctx:
        response.ping_interval = "ten"

    assert str(ctx.value) == "ping interval must be int"

    with pytest.raises(ValueError):
        response.ping_interval = -42


async def test_ping(loop, unused_tcp_port, session):
    async def func(request):
        app = request.app
        resp = EventSourceResponse()
        resp.ping_interval = 1
        await resp.prepare(request)
        await resp.send("foo")
        app[socket].append(resp)
        await resp.wait()
        return resp

    app = web.Application()
    app[socket] = []
    app.router.add_route("GET", "/", func)

    host = "127.0.0.1"
    runner = await make_runner(app, host, unused_tcp_port)
    url = f"http://127.0.0.1:{unused_tcp_port}/"

    resp_task = asyncio.create_task(session.request("GET", url))

    await asyncio.sleep(1.15)
    esourse = app[socket][0]
    esourse.stop_streaming()
    await esourse.wait()
    resp = await resp_task

    assert 200 == resp.status
    streamed_data = await resp.text()

    expected = "data: foo\r\n\r\n" + ": ping\r\n\r\n"
    assert streamed_data == expected
    await runner.cleanup()


async def test_ping_reset(unused_tcp_port, session):
    async def func(request):
        app = request.app
        resp = EventSourceResponse()
        resp.ping_interval = 1
        await resp.prepare(request)
        await resp.send("foo")
        app[socket].append(resp)
        await resp.wait()
        return resp

    app = web.Application()
    app[socket] = []
    app.router.add_route("GET", "/", func)

    host = "127.0.0.1"
    runner = await make_runner(app, host, unused_tcp_port)
    url = f"http://127.0.0.1:{unused_tcp_port}/"

    resp_task = asyncio.create_task(session.request("GET", url))

    await asyncio.sleep(1.15)
    esource = app[socket][0]

    def reset_error_write(data):
        raise ConnectionResetError("Cannot write to closing transport")

    esource.write = reset_error_write
    await esource.wait()
    assert esource._ping_task.cancelled()
    resp = await resp_task

    assert 200 == resp.status
    streamed_data = await resp.text()

    expected = "data: foo\r\n\r\n" + ": ping\r\n\r\n"
    assert streamed_data == expected
    await runner.cleanup()


async def test_context_manager(loop, unused_tcp_port, session):
    async def func(request):
        h = {"X-SSE": "aiohttp_sse"}
        async with sse_response(request, headers=h) as sse:
            await sse.send("foo")
            await sse.send("foo", event="bar")
            await sse.send("foo", event="bar", id="xyz")
            await sse.send("foo", event="bar", id="xyz", retry=1)
        return sse

    app = web.Application()
    app.router.add_route("GET", "/", func)
    app.router.add_route("POST", "/", func)

    host = "127.0.0.1"
    runner = await make_runner(app, host, unused_tcp_port)
    url = f"http://127.0.0.1:{unused_tcp_port}/"

    resp = await session.request("GET", url)
    assert resp.status == 200

    # make sure that EventSourceResponse supports passing
    # custom headers
    assert resp.headers["X-SSE"] == "aiohttp_sse"

    # check streamed data
    streamed_data = await resp.text()
    expected = (
        "data: foo\r\n\r\n"
        "event: bar\r\ndata: foo\r\n\r\n"
        "id: xyz\r\nevent: bar\r\ndata: foo\r\n\r\n"
        "id: xyz\r\nevent: bar\r\ndata: foo\r\nretry: 1\r\n\r\n"
    )
    assert streamed_data == expected
    await runner.cleanup()


@pytest.mark.parametrize(
    "with_subclass", [False, True], ids=("without_subclass", "with_subclass")
)
async def test_custom_response_cls(with_subclass):
    class CustomResponse(EventSourceResponse if with_subclass else object):
        pass

    request = make_mocked_request("GET", "/")
    if with_subclass:
        with pytest.warns(RuntimeWarning):
            sse_response(request, response_cls=CustomResponse)
    else:
        with pytest.raises(TypeError):
            sse_response(request, response_cls=CustomResponse)


@pytest.mark.parametrize("sep", ["\n", "\r", "\r\n"], ids=("LF", "CR", "CR+LF"))
async def test_custom_sep(loop, unused_tcp_port, session, sep):
    async def func(request):
        h = {"X-SSE": "aiohttp_sse"}
        async with sse_response(request, headers=h, sep=sep) as sse:
            await sse.send("foo")
            await sse.send("foo", event="bar")
            await sse.send("foo", event="bar", id="xyz")
            await sse.send("foo", event="bar", id="xyz", retry=1)
        return sse

    app = web.Application()
    app.router.add_route("GET", "/", func)

    host = "127.0.0.1"
    runner = await make_runner(app, host, unused_tcp_port)
    url = f"http://127.0.0.1:{unused_tcp_port}/"

    resp = await session.request("GET", url)
    assert resp.status == 200

    # make sure that EventSourceResponse supports passing
    # custom headers
    assert resp.headers["X-SSE"] == "aiohttp_sse"

    # check streamed data
    streamed_data = await resp.text()
    expected = (
        "data: foo{0}{0}"
        "event: bar{0}data: foo{0}{0}"
        "id: xyz{0}event: bar{0}data: foo{0}{0}"
        "id: xyz{0}event: bar{0}data: foo{0}retry: 1{0}{0}"
    )

    assert streamed_data == expected.format(sep)
    await runner.cleanup()


@pytest.mark.parametrize(
    "stream_sep,line_sep",
    [
        (
            "\n",
            "\n",
        ),
        (
            "\n",
            "\r",
        ),
        (
            "\n",
            "\r\n",
        ),
        (
            "\r",
            "\n",
        ),
        (
            "\r",
            "\r",
        ),
        (
            "\r",
            "\r\n",
        ),
        (
            "\r\n",
            "\n",
        ),
        (
            "\r\n",
            "\r",
        ),
        (
            "\r\n",
            "\r\n",
        ),
    ],
    ids=(
        "steam-LF:line-LF",
        "steam-LF:line-CR",
        "steam-LF:line-CR+LF",
        "steam-CR:line-LF",
        "steam-CR:line-CR",
        "steam-CR:line-CR+LF",
        "steam-CR+LF:line-LF",
        "steam-CR+LF:line-CR",
        "steam-CR+LF:line-CR+LF",
    ),
)
async def test_multiline_data(loop, unused_tcp_port, session, stream_sep, line_sep):
    async def func(request):
        h = {"X-SSE": "aiohttp_sse"}
        lines = line_sep.join(["foo", "bar", "xyz"])
        async with sse_response(request, headers=h, sep=stream_sep) as sse:
            await sse.send(lines)
            await sse.send(lines, event="bar")
            await sse.send(lines, event="bar", id="xyz")
            await sse.send(lines, event="bar", id="xyz", retry=1)
        return sse

    app = web.Application()
    app.router.add_route("GET", "/", func)

    host = "127.0.0.1"
    runner = await make_runner(app, host, unused_tcp_port)
    url = f"http://127.0.0.1:{unused_tcp_port}/"

    resp = await session.request("GET", url)
    assert resp.status == 200

    # make sure that EventSourceResponse supports passing
    # custom headers
    assert resp.headers["X-SSE"] == "aiohttp_sse"

    # check streamed data
    streamed_data = await resp.text()
    expected = (
        "data: foo{0}data: bar{0}data: xyz{0}{0}"
        "event: bar{0}data: foo{0}data: bar{0}data: xyz{0}{0}"
        "id: xyz{0}event: bar{0}data: foo{0}data: bar{0}data: xyz{0}{0}"
        "id: xyz{0}event: bar{0}data: foo{0}data: bar{0}data: xyz{0}"
        "retry: 1{0}{0}"
    )
    assert streamed_data == expected.format(stream_sep)
    await runner.cleanup()


<<<<<<< HEAD
async def test_connection_is_not_alive(unused_tcp_port, session):
    async def func(request):
        # within context manager first preparation is already done
        async with sse_response(request) as resp:
            resp.ping_interval = 1

            # we should sleep to switch asyncio Task
            # and let connection to be closed
            await asyncio.sleep(0.1)

            # this call should be cancelled, cause connection is closed
            with pytest.raises(asyncio.CancelledError):
                await resp.prepare(request)

            return resp  # pragma: no cover
=======
async def test_sse_state(unused_tcp_port, session):
    async def func(request):
        async with sse_response(request) as resp:
            assert resp.is_connected()

        assert not resp.is_connected()
        return resp
>>>>>>> cfdde40d

    app = web.Application()
    app.router.add_route("GET", "/", func)

    host = "127.0.0.1"
    runner = await make_runner(app, host, unused_tcp_port)
<<<<<<< HEAD

    async with session.get(f"http://{host}:{unused_tcp_port}/") as resp:
        assert resp.status == 200

=======
    await session.request("GET", f"http://{host}:{unused_tcp_port}/")
>>>>>>> cfdde40d
    await runner.cleanup()


class TestLastEventId:
    async def test_success(self, unused_tcp_port, session):
        async def func(request):
            async with sse_response(request) as sse:
                await sse.send(sse.last_event_id)
            return sse

        app = web.Application()
        app.router.add_route("GET", "/", func)

        host = "127.0.0.1"
        runner = await make_runner(app, host, unused_tcp_port)
        url = f"http://{host}:{unused_tcp_port}/"

        last_event_id = "42"
        headers = {EventSourceResponse.DEFAULT_LAST_EVENT_HEADER: last_event_id}
        resp = await session.request("GET", url, headers=headers)
        assert resp.status == 200

        # check streamed data
        streamed_data = await resp.text()
        assert streamed_data == f"data: {last_event_id}\r\n\r\n"
        await runner.cleanup()

    async def test_get_before_prepare(self):
        sse = EventSourceResponse()
        with pytest.raises(RuntimeError):
            _ = sse.last_event_id<|MERGE_RESOLUTION|>--- conflicted
+++ resolved
@@ -430,7 +430,23 @@
     await runner.cleanup()
 
 
-<<<<<<< HEAD
+async def test_sse_state(unused_tcp_port, session):
+    async def func(request):
+        async with sse_response(request) as resp:
+            assert resp.is_connected()
+
+        assert not resp.is_connected()
+        return resp
+
+    app = web.Application()
+    app.router.add_route("GET", "/", func)
+
+    host = "127.0.0.1"
+    runner = await make_runner(app, host, unused_tcp_port)
+    await session.request("GET", f"http://{host}:{unused_tcp_port}/")
+    await runner.cleanup()
+
+
 async def test_connection_is_not_alive(unused_tcp_port, session):
     async def func(request):
         # within context manager first preparation is already done
@@ -446,29 +462,16 @@
                 await resp.prepare(request)
 
             return resp  # pragma: no cover
-=======
-async def test_sse_state(unused_tcp_port, session):
-    async def func(request):
-        async with sse_response(request) as resp:
-            assert resp.is_connected()
-
-        assert not resp.is_connected()
-        return resp
->>>>>>> cfdde40d
-
-    app = web.Application()
-    app.router.add_route("GET", "/", func)
-
-    host = "127.0.0.1"
-    runner = await make_runner(app, host, unused_tcp_port)
-<<<<<<< HEAD
+
+    app = web.Application()
+    app.router.add_route("GET", "/", func)
+
+    host = "127.0.0.1"
+    runner = await make_runner(app, host, unused_tcp_port)
 
     async with session.get(f"http://{host}:{unused_tcp_port}/") as resp:
         assert resp.status == 200
 
-=======
-    await session.request("GET", f"http://{host}:{unused_tcp_port}/")
->>>>>>> cfdde40d
     await runner.cleanup()
 
 
