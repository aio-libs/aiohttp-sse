import asyncio
from typing import List

import pytest
from aiohttp import ClientSession, web
from aiohttp.test_utils import make_mocked_request

from aiohttp_sse import EventSourceResponse, sse_response

socket = web.AppKey("socket", List[EventSourceResponse])


async def make_runner(app: web.Application, host: str, port: int) -> web.AppRunner:
    runner = web.AppRunner(app)
    await runner.setup()
    site = web.TCPSite(runner, host, port)
    await site.start()
    return runner


@pytest.mark.parametrize(
    "with_sse_response",
    (False, True),
    ids=("without_sse_response", "with_sse_response"),
)
async def test_func(
    unused_tcp_port: int,
    with_sse_response: bool,
    session: ClientSession,
) -> None:
    async def func(request: web.Request) -> web.StreamResponse:
        if with_sse_response:
            resp = await sse_response(request, headers={"X-SSE": "aiohttp_sse"})
        else:
            resp = EventSourceResponse(headers={"X-SSE": "aiohttp_sse"})
            await resp.prepare(request)
        await resp.send("foo")
        await resp.send("foo", event="bar")
        await resp.send("foo", event="bar", id="xyz")
        await resp.send("foo", event="bar", id="xyz", retry=1)
        resp.stop_streaming()
        await resp.wait()
        return resp

    app = web.Application()
    app.router.add_route("GET", "/", func)
    app.router.add_route("POST", "/", func)

    host = "127.0.0.1"
    runner = await make_runner(app, host, unused_tcp_port)

    url = f"http://127.0.0.1:{unused_tcp_port}/"

    resp = await session.request("GET", url)
    assert 200 == resp.status

    # make sure that EventSourceResponse supports passing
    # custom headers
    assert resp.headers.get("X-SSE") == "aiohttp_sse"

    # make sure default headers set
    assert resp.headers.get("Content-Type") == "text/event-stream"
    assert resp.headers.get("Cache-Control") == "no-cache"
    assert resp.headers.get("Connection") == "keep-alive"
    assert resp.headers.get("X-Accel-Buffering") == "no"

    # check streamed data
    streamed_data = await resp.text()
    expected = (
        "data: foo\r\n\r\n"
        "event: bar\r\ndata: foo\r\n\r\n"
        "id: xyz\r\nevent: bar\r\ndata: foo\r\n\r\n"
        "id: xyz\r\nevent: bar\r\ndata: foo\r\nretry: 1\r\n\r\n"
    )
    assert streamed_data == expected

    # check that EventSourceResponse object works only
    # with GET method
    resp = await session.request("POST", url)
    assert 405 == resp.status
    resp.close()
    await runner.cleanup()


async def test_wait_stop_streaming(
    unused_tcp_port: int,
    session: ClientSession,
) -> None:
    async def func(request: web.Request) -> web.StreamResponse:
        app = request.app
        resp = EventSourceResponse()
        await resp.prepare(request)
        await resp.send("foo", event="bar", id="xyz", retry=1)
        app[socket].append(resp)
        await resp.wait()
        return resp

    app = web.Application()
    app[socket] = []  # type: ignore[misc]
    app.router.add_route("GET", "/", func)

    host = "127.0.0.1"
    runner = await make_runner(app, host, unused_tcp_port)
    url = f"http://127.0.0.1:{unused_tcp_port}/"

    resp_task = asyncio.create_task(session.request("GET", url))

    await asyncio.sleep(0.1)
    esourse = app[socket][0]
    esourse.stop_streaming()
    await esourse.wait()
    resp = await resp_task

    assert 200 == resp.status
    streamed_data = await resp.text()

    expected = "id: xyz\r\nevent: bar\r\ndata: foo\r\nretry: 1\r\n\r\n"
    assert streamed_data == expected

    await runner.cleanup()


async def test_retry(
    unused_tcp_port: int,
    session: ClientSession,
) -> None:
    async def func(request: web.Request) -> web.StreamResponse:
        resp = EventSourceResponse()
        await resp.prepare(request)
        with pytest.raises(TypeError):
            await resp.send("foo", retry="one")  # type: ignore[arg-type]
        await resp.send("foo", retry=1)
        resp.stop_streaming()
        await resp.wait()
        return resp

    app = web.Application()
    app.router.add_route("GET", "/", func)

    host = "127.0.0.1"
    runner = await make_runner(app, host, unused_tcp_port)
    url = f"http://127.0.0.1:{unused_tcp_port}/"

    resp = await session.request("GET", url)
    assert 200 == resp.status

    # check streamed data
    streamed_data = await resp.text()
    expected = "data: foo\r\nretry: 1\r\n\r\n"
    assert streamed_data == expected

    await runner.cleanup()


async def test_wait_stop_streaming_errors() -> None:
    response = EventSourceResponse()
    with pytest.raises(RuntimeError) as ctx:
        await response.wait()
    assert str(ctx.value) == "Response is not started"

    with pytest.raises(RuntimeError) as ctx:
        response.stop_streaming()
    assert str(ctx.value) == "Response is not started"


def test_compression_not_implemented() -> None:
    response = EventSourceResponse()
    with pytest.raises(NotImplementedError):
        response.enable_compression()


class TestPingProperty:
    @pytest.mark.parametrize("value", [25, 0], ids=("int", "zero int"))
    def test_success(self, value: int) -> None:
        response = EventSourceResponse()
        response.ping_interval = value
        assert response.ping_interval == value

    @pytest.mark.parametrize("value", [None, "foo"], ids=("None", "str"))
    def test_wrong_type(self, value: int) -> None:
        response = EventSourceResponse()
        with pytest.raises(TypeError) as ctx:
            response.ping_interval = value

        assert ctx.match("ping interval must be int")

    def test_negative_int(self) -> None:
        response = EventSourceResponse()
        with pytest.raises(ValueError) as ctx:
            response.ping_interval = -42

        assert ctx.match("ping interval must be greater then 0")

    def test_default_value(self) -> None:
        response = EventSourceResponse()
        assert response.ping_interval == response.DEFAULT_PING_INTERVAL


async def test_ping(unused_tcp_port: int, session: ClientSession) -> None:
    async def func(request: web.Request) -> web.StreamResponse:
        app = request.app
        resp = EventSourceResponse()
        resp.ping_interval = 1
        await resp.prepare(request)
        await resp.send("foo")
        app[socket].append(resp)
        await resp.wait()
        return resp

    app = web.Application()
    app[socket] = []  # type: ignore[misc]
    app.router.add_route("GET", "/", func)

    host = "127.0.0.1"
    runner = await make_runner(app, host, unused_tcp_port)
    url = f"http://127.0.0.1:{unused_tcp_port}/"

    resp_task = asyncio.create_task(session.request("GET", url))

    await asyncio.sleep(1.15)
    esourse = app[socket][0]
    esourse.stop_streaming()
    await esourse.wait()
    resp = await resp_task

    assert 200 == resp.status
    streamed_data = await resp.text()

    expected = "data: foo\r\n\r\n" + ": ping\r\n\r\n"
    assert streamed_data == expected
    await runner.cleanup()


async def test_ping_reset(
    unused_tcp_port: int,
    session: ClientSession,
    monkeypatch: pytest.MonkeyPatch,
) -> None:
    async def func(request: web.Request) -> web.StreamResponse:
        app = request.app
        resp = EventSourceResponse()
        resp.ping_interval = 1
        await resp.prepare(request)
        await resp.send("foo")
        app[socket].append(resp)
        await resp.wait()
        return resp

    app = web.Application()
    app[socket] = []  # type: ignore[misc]
    app.router.add_route("GET", "/", func)

    host = "127.0.0.1"
    runner = await make_runner(app, host, unused_tcp_port)
    url = f"http://127.0.0.1:{unused_tcp_port}/"

    resp_task = asyncio.create_task(session.request("GET", url))

    await asyncio.sleep(1.15)
    esource = app[socket][0]

    def reset_error_write(data: str) -> None:
        raise ConnectionResetError("Cannot write to closing transport")

    monkeypatch.setattr(esource, "write", reset_error_write)
    await esource.wait()

    assert esource._ping_task and esource._ping_task.cancelled()
    resp = await resp_task

    assert 200 == resp.status
    streamed_data = await resp.text()

    expected = "data: foo\r\n\r\n" + ": ping\r\n\r\n"
    assert streamed_data == expected
    await runner.cleanup()


<<<<<<< HEAD
async def test_ping_auto_close(unused_tcp_port, session):
    """Test ping task automatically closed on send failure."""
    connection_closed = asyncio.Event()

    async def handler(request: web.Request) -> EventSourceResponse:
        async with sse_response(request) as sse:
            sse.ping_interval = 999

            await connection_closed.wait()
            with pytest.raises(ConnectionResetError):
                await sse.send("never-should-be-delivered")

            assert sse._ping_task.cancelled()

        return sse  # pragma: no cover

    app = web.Application()
    app.router.add_route("GET", "/", handler)

    host = "127.0.0.1"
    runner = await make_runner(app, host, unused_tcp_port)
    url = f"http://127.0.0.1:{unused_tcp_port}/"

    async with session.request("GET", url) as response:
        assert 200 == response.status

    await response.wait_for_close()
    await asyncio.sleep(0.25)
    assert response.closed

    connection_closed.set()
    await runner.cleanup()


async def test_context_manager(unused_tcp_port, session):
    async def func(request):
=======
async def test_context_manager(unused_tcp_port: int, session: ClientSession) -> None:
    async def func(request: web.Request) -> web.StreamResponse:
>>>>>>> 2be9383d
        h = {"X-SSE": "aiohttp_sse"}
        async with sse_response(request, headers=h) as sse:
            await sse.send("foo")
            await sse.send("foo", event="bar")
            await sse.send("foo", event="bar", id="xyz")
            await sse.send("foo", event="bar", id="xyz", retry=1)
        return sse

    app = web.Application()
    app.router.add_route("GET", "/", func)
    app.router.add_route("POST", "/", func)

    host = "127.0.0.1"
    runner = await make_runner(app, host, unused_tcp_port)
    url = f"http://127.0.0.1:{unused_tcp_port}/"

    resp = await session.request("GET", url)
    assert resp.status == 200

    # make sure that EventSourceResponse supports passing
    # custom headers
    assert resp.headers["X-SSE"] == "aiohttp_sse"

    # check streamed data
    streamed_data = await resp.text()
    expected = (
        "data: foo\r\n\r\n"
        "event: bar\r\ndata: foo\r\n\r\n"
        "id: xyz\r\nevent: bar\r\ndata: foo\r\n\r\n"
        "id: xyz\r\nevent: bar\r\ndata: foo\r\nretry: 1\r\n\r\n"
    )
    assert streamed_data == expected
    await runner.cleanup()


class TestCustomResponseClass:
    async def test_subclass(self) -> None:
        class CustomEventSource(EventSourceResponse):
            pass

        request = make_mocked_request("GET", "/")
        await sse_response(request, response_cls=CustomEventSource)

    async def test_not_related_class(self) -> None:
        class CustomClass:
            pass

        request = make_mocked_request("GET", "/")
        with pytest.raises(TypeError):
            await sse_response(
                request=request,
                response_cls=CustomClass,  # type: ignore[type-var]
            )


@pytest.mark.parametrize("sep", ["\n", "\r", "\r\n"], ids=("LF", "CR", "CR+LF"))
async def test_custom_sep(
    unused_tcp_port: int, session: ClientSession, sep: str
) -> None:
    async def func(request: web.Request) -> web.StreamResponse:
        h = {"X-SSE": "aiohttp_sse"}
        async with sse_response(request, headers=h, sep=sep) as sse:
            await sse.send("foo")
            await sse.send("foo", event="bar")
            await sse.send("foo", event="bar", id="xyz")
            await sse.send("foo", event="bar", id="xyz", retry=1)
        return sse

    app = web.Application()
    app.router.add_route("GET", "/", func)

    host = "127.0.0.1"
    runner = await make_runner(app, host, unused_tcp_port)
    url = f"http://127.0.0.1:{unused_tcp_port}/"

    resp = await session.request("GET", url)
    assert resp.status == 200

    # make sure that EventSourceResponse supports passing
    # custom headers
    assert resp.headers["X-SSE"] == "aiohttp_sse"

    # check streamed data
    streamed_data = await resp.text()
    expected = (
        "data: foo{0}{0}"
        "event: bar{0}data: foo{0}{0}"
        "id: xyz{0}event: bar{0}data: foo{0}{0}"
        "id: xyz{0}event: bar{0}data: foo{0}retry: 1{0}{0}"
    )

    assert streamed_data == expected.format(sep)
    await runner.cleanup()


@pytest.mark.parametrize(
    "stream_sep,line_sep",
    [
        (
            "\n",
            "\n",
        ),
        (
            "\n",
            "\r",
        ),
        (
            "\n",
            "\r\n",
        ),
        (
            "\r",
            "\n",
        ),
        (
            "\r",
            "\r",
        ),
        (
            "\r",
            "\r\n",
        ),
        (
            "\r\n",
            "\n",
        ),
        (
            "\r\n",
            "\r",
        ),
        (
            "\r\n",
            "\r\n",
        ),
    ],
    ids=(
        "steam-LF:line-LF",
        "steam-LF:line-CR",
        "steam-LF:line-CR+LF",
        "steam-CR:line-LF",
        "steam-CR:line-CR",
        "steam-CR:line-CR+LF",
        "steam-CR+LF:line-LF",
        "steam-CR+LF:line-CR",
        "steam-CR+LF:line-CR+LF",
    ),
)
async def test_multiline_data(
    unused_tcp_port: int,
    session: ClientSession,
    stream_sep: str,
    line_sep: str,
) -> None:
    async def func(request: web.Request) -> web.StreamResponse:
        h = {"X-SSE": "aiohttp_sse"}
        lines = line_sep.join(["foo", "bar", "xyz"])
        async with sse_response(request, headers=h, sep=stream_sep) as sse:
            await sse.send(lines)
            await sse.send(lines, event="bar")
            await sse.send(lines, event="bar", id="xyz")
            await sse.send(lines, event="bar", id="xyz", retry=1)
        return sse

    app = web.Application()
    app.router.add_route("GET", "/", func)

    host = "127.0.0.1"
    runner = await make_runner(app, host, unused_tcp_port)
    url = f"http://127.0.0.1:{unused_tcp_port}/"

    resp = await session.request("GET", url)
    assert resp.status == 200

    # make sure that EventSourceResponse supports passing
    # custom headers
    assert resp.headers["X-SSE"] == "aiohttp_sse"

    # check streamed data
    streamed_data = await resp.text()
    expected = (
        "data: foo{0}data: bar{0}data: xyz{0}{0}"
        "event: bar{0}data: foo{0}data: bar{0}data: xyz{0}{0}"
        "id: xyz{0}event: bar{0}data: foo{0}data: bar{0}data: xyz{0}{0}"
        "id: xyz{0}event: bar{0}data: foo{0}data: bar{0}data: xyz{0}"
        "retry: 1{0}{0}"
    )
    assert streamed_data == expected.format(stream_sep)
    await runner.cleanup()


class TestSSEState:
    async def test_context_states(
        self, unused_tcp_port: int, session: ClientSession
    ) -> None:
        async def func(request: web.Request) -> web.StreamResponse:
            async with sse_response(request) as resp:
                assert resp.is_connected()

            assert not resp.is_connected()
            return resp

        app = web.Application()
        app.router.add_route("GET", "/", func)

        host = "127.0.0.1"
        runner = await make_runner(app, host, unused_tcp_port)
        await session.request("GET", f"http://{host}:{unused_tcp_port}/")
        await runner.cleanup()

    async def test_not_prepared(self) -> None:
        response = EventSourceResponse()
        assert not response.is_connected()


async def test_connection_is_not_alive(
    unused_tcp_port: int,
    session: ClientSession,
) -> None:
    async def func(request: web.Request) -> web.StreamResponse:
        # within context manager first preparation is already done
        async with sse_response(request) as resp:
            resp.ping_interval = 1

            # we should sleep to switch asyncio Task
            # and let connection to be closed
            while resp.is_connected():
                await asyncio.sleep(0.01)

            # this call should be cancelled, cause connection is closed
            with pytest.raises(asyncio.CancelledError):
                await resp.prepare(request)

            return resp  # pragma: no cover

    app = web.Application()
    app.router.add_route("GET", "/", func)

    host = "127.0.0.1"
    runner = await make_runner(app, host, unused_tcp_port)

    async with session.get(f"http://{host}:{unused_tcp_port}/") as resp:
        assert resp.status == 200

    await runner.cleanup()


class TestLastEventId:
    async def test_success(self, unused_tcp_port: int, session: ClientSession) -> None:
        async def func(request: web.Request) -> web.StreamResponse:
            async with sse_response(request) as sse:
                assert sse.last_event_id is not None
                await sse.send(sse.last_event_id)
            return sse

        app = web.Application()
        app.router.add_route("GET", "/", func)

        host = "127.0.0.1"
        runner = await make_runner(app, host, unused_tcp_port)
        url = f"http://{host}:{unused_tcp_port}/"

        last_event_id = "42"
        headers = {EventSourceResponse.DEFAULT_LAST_EVENT_HEADER: last_event_id}
        resp = await session.request("GET", url, headers=headers)
        assert resp.status == 200

        # check streamed data
        streamed_data = await resp.text()
        assert streamed_data == f"data: {last_event_id}\r\n\r\n"
        await runner.cleanup()

    async def test_get_before_prepare(self) -> None:
        sse = EventSourceResponse()
        with pytest.raises(RuntimeError):
            _ = sse.last_event_id<|MERGE_RESOLUTION|>--- conflicted
+++ resolved
@@ -276,8 +276,7 @@
     await runner.cleanup()
 
 
-<<<<<<< HEAD
-async def test_ping_auto_close(unused_tcp_port, session):
+async def test_ping_auto_close(unused_tcp_port: int, session: ClientSession):
     """Test ping task automatically closed on send failure."""
     connection_closed = asyncio.Event()
 
@@ -311,12 +310,8 @@
     await runner.cleanup()
 
 
-async def test_context_manager(unused_tcp_port, session):
-    async def func(request):
-=======
 async def test_context_manager(unused_tcp_port: int, session: ClientSession) -> None:
     async def func(request: web.Request) -> web.StreamResponse:
->>>>>>> 2be9383d
         h = {"X-SSE": "aiohttp_sse"}
         async with sse_response(request, headers=h) as sse:
             await sse.send("foo")
