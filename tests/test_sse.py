import asyncio
from typing import List

import pytest
from aiohttp import web
from aiohttp.test_utils import make_mocked_request

from aiohttp_sse import EventSourceResponse, sse_response

socket = web.AppKey("socket", List[EventSourceResponse])


async def make_runner(app, host, port):
    runner = web.AppRunner(app)
    await runner.setup()
    site = web.TCPSite(runner, host, port)
    await site.start()
    return runner


@pytest.mark.parametrize(
    "with_sse_response",
    (False, True),
    ids=("without_sse_response", "with_sse_response"),
)
async def test_func(loop, unused_tcp_port, with_sse_response, session):
    async def func(request):
        if with_sse_response:
            resp = await sse_response(request, headers={"X-SSE": "aiohttp_sse"})
        else:
            resp = EventSourceResponse(headers={"X-SSE": "aiohttp_sse"})
            await resp.prepare(request)
        await resp.send("foo")
        await resp.send("foo", event="bar")
        await resp.send("foo", event="bar", id="xyz")
        await resp.send("foo", event="bar", id="xyz", retry=1)
        resp.stop_streaming()
        await resp.wait()
        return resp

    app = web.Application()
    app.router.add_route("GET", "/", func)
    app.router.add_route("POST", "/", func)

    host = "127.0.0.1"
    runner = await make_runner(app, host, unused_tcp_port)

    url = f"http://127.0.0.1:{unused_tcp_port}/"

    resp = await session.request("GET", url)
    assert 200 == resp.status

    # make sure that EventSourceResponse supports passing
    # custom headers
    assert resp.headers.get("X-SSE") == "aiohttp_sse"

    # make sure default headers set
    assert resp.headers.get("Content-Type") == "text/event-stream"
    assert resp.headers.get("Cache-Control") == "no-cache"
    assert resp.headers.get("Connection") == "keep-alive"
    assert resp.headers.get("X-Accel-Buffering") == "no"

    # check streamed data
    streamed_data = await resp.text()
    expected = (
        "data: foo\r\n\r\n"
        "event: bar\r\ndata: foo\r\n\r\n"
        "id: xyz\r\nevent: bar\r\ndata: foo\r\n\r\n"
        "id: xyz\r\nevent: bar\r\ndata: foo\r\nretry: 1\r\n\r\n"
    )
    assert streamed_data == expected

    # check that EventSourceResponse object works only
    # with GET method
    resp = await session.request("POST", url)
    assert 405 == resp.status
    resp.close()
    await runner.cleanup()


async def test_wait_stop_streaming(loop, unused_tcp_port, session):
    async def func(request):
        app = request.app
        resp = EventSourceResponse()
        await resp.prepare(request)
        await resp.send("foo", event="bar", id="xyz", retry=1)
        app[socket].append(resp)
        await resp.wait()
        return resp

    app = web.Application()
    app[socket] = []
    app.router.add_route("GET", "/", func)

    host = "127.0.0.1"
    runner = await make_runner(app, host, unused_tcp_port)
    url = f"http://127.0.0.1:{unused_tcp_port}/"

    resp_task = asyncio.create_task(session.request("GET", url))

    await asyncio.sleep(0.1)
    esourse = app[socket][0]
    esourse.stop_streaming()
    await esourse.wait()
    resp = await resp_task

    assert 200 == resp.status
    streamed_data = await resp.text()

    expected = "id: xyz\r\nevent: bar\r\ndata: foo\r\nretry: 1\r\n\r\n"
    assert streamed_data == expected

    await runner.cleanup()


async def test_retry(loop, unused_tcp_port, session):
    async def func(request):
        resp = EventSourceResponse()
        await resp.prepare(request)
        with pytest.raises(TypeError):
            await resp.send("foo", retry="one")
        await resp.send("foo", retry=1)
        resp.stop_streaming()
        await resp.wait()
        return resp

    app = web.Application()
    app.router.add_route("GET", "/", func)

    host = "127.0.0.1"
    runner = await make_runner(app, host, unused_tcp_port)
    url = f"http://127.0.0.1:{unused_tcp_port}/"

    resp = await session.request("GET", url)
    assert 200 == resp.status

    # check streamed data
    streamed_data = await resp.text()
    expected = "data: foo\r\nretry: 1\r\n\r\n"
    assert streamed_data == expected

    await runner.cleanup()


async def test_wait_stop_streaming_errors():
    response = EventSourceResponse()
    with pytest.raises(RuntimeError) as ctx:
        await response.wait()
    assert str(ctx.value) == "Response is not started"

    with pytest.raises(RuntimeError) as ctx:
        response.stop_streaming()
    assert str(ctx.value) == "Response is not started"


def test_compression_not_implemented():
    response = EventSourceResponse()
    with pytest.raises(NotImplementedError):
        response.enable_compression()


def test_ping_property(loop):
    response = EventSourceResponse()
    default = response.DEFAULT_PING_INTERVAL
    assert response.ping_interval == default
    response.ping_interval = 25
    assert response.ping_interval == 25
    with pytest.raises(TypeError) as ctx:
        response.ping_interval = "ten"

    assert str(ctx.value) == "ping interval must be int"

    with pytest.raises(ValueError):
        response.ping_interval = -42


async def test_ping(loop, unused_tcp_port, session):
    async def func(request):
        app = request.app
        resp = EventSourceResponse()
        resp.ping_interval = 1
        await resp.prepare(request)
        await resp.send("foo")
        app[socket].append(resp)
        await resp.wait()
        return resp

    app = web.Application()
    app[socket] = []
    app.router.add_route("GET", "/", func)

    host = "127.0.0.1"
    runner = await make_runner(app, host, unused_tcp_port)
    url = f"http://127.0.0.1:{unused_tcp_port}/"

    resp_task = asyncio.create_task(session.request("GET", url))

    await asyncio.sleep(1.15)
    esourse = app[socket][0]
    esourse.stop_streaming()
    await esourse.wait()
    resp = await resp_task

    assert 200 == resp.status
    streamed_data = await resp.text()

    expected = "data: foo\r\n\r\n" + ": ping\r\n\r\n"
    assert streamed_data == expected
    await runner.cleanup()


<<<<<<< HEAD
async def test_ping_reset(unused_tcp_port, session):
    async def func(request):
        app = request.app
        resp = EventSourceResponse()
        resp.ping_interval = 1
        await resp.prepare(request)
        await resp.send("foo")
        app[socket].append(resp)
        await resp.wait()
        return resp

    app = web.Application()
    app[socket] = []
    app.router.add_route("GET", "/", func)

    host = "127.0.0.1"
    runner = await make_runner(app, host, unused_tcp_port)
    url = f"http://127.0.0.1:{unused_tcp_port}/"

    resp_task = asyncio.create_task(session.request("GET", url))

    await asyncio.sleep(1.15)
    esource = app[socket][0]

    def reset_error_write(data):
        raise ConnectionResetError("Cannot write to closing transport")

    esource.write = reset_error_write
    await esource.wait()
    assert esource._ping_task.cancelled()
    resp = await resp_task

    assert 200 == resp.status
    streamed_data = await resp.text()

    expected = "data: foo\r\n\r\n" + ": ping\r\n\r\n"
    assert streamed_data == expected
    await runner.cleanup()


@pytest.mark.asyncio
=======
>>>>>>> 06adced4
async def test_context_manager(loop, unused_tcp_port, session):
    async def func(request):
        h = {"X-SSE": "aiohttp_sse"}
        async with sse_response(request, headers=h) as sse:
            await sse.send("foo")
            await sse.send("foo", event="bar")
            await sse.send("foo", event="bar", id="xyz")
            await sse.send("foo", event="bar", id="xyz", retry=1)
        return sse

    app = web.Application()
    app.router.add_route("GET", "/", func)
    app.router.add_route("POST", "/", func)

    host = "127.0.0.1"
    runner = await make_runner(app, host, unused_tcp_port)
    url = f"http://127.0.0.1:{unused_tcp_port}/"

    resp = await session.request("GET", url)
    assert resp.status == 200

    # make sure that EventSourceResponse supports passing
    # custom headers
    assert resp.headers["X-SSE"] == "aiohttp_sse"

    # check streamed data
    streamed_data = await resp.text()
    expected = (
        "data: foo\r\n\r\n"
        "event: bar\r\ndata: foo\r\n\r\n"
        "id: xyz\r\nevent: bar\r\ndata: foo\r\n\r\n"
        "id: xyz\r\nevent: bar\r\ndata: foo\r\nretry: 1\r\n\r\n"
    )
    assert streamed_data == expected
    await runner.cleanup()


@pytest.mark.parametrize(
    "with_subclass", [False, True], ids=("without_subclass", "with_subclass")
)
async def test_custom_response_cls(with_subclass):
    class CustomResponse(EventSourceResponse if with_subclass else object):
        pass

    request = make_mocked_request("GET", "/")
    if with_subclass:
        with pytest.warns(RuntimeWarning):
            sse_response(request, response_cls=CustomResponse)
    else:
        with pytest.raises(TypeError):
            sse_response(request, response_cls=CustomResponse)


@pytest.mark.parametrize("sep", ["\n", "\r", "\r\n"], ids=("LF", "CR", "CR+LF"))
async def test_custom_sep(loop, unused_tcp_port, session, sep):
    async def func(request):
        h = {"X-SSE": "aiohttp_sse"}
        async with sse_response(request, headers=h, sep=sep) as sse:
            await sse.send("foo")
            await sse.send("foo", event="bar")
            await sse.send("foo", event="bar", id="xyz")
            await sse.send("foo", event="bar", id="xyz", retry=1)
        return sse

    app = web.Application()
    app.router.add_route("GET", "/", func)

    host = "127.0.0.1"
    runner = await make_runner(app, host, unused_tcp_port)
    url = f"http://127.0.0.1:{unused_tcp_port}/"

    resp = await session.request("GET", url)
    assert resp.status == 200

    # make sure that EventSourceResponse supports passing
    # custom headers
    assert resp.headers["X-SSE"] == "aiohttp_sse"

    # check streamed data
    streamed_data = await resp.text()
    expected = (
        "data: foo{0}{0}"
        "event: bar{0}data: foo{0}{0}"
        "id: xyz{0}event: bar{0}data: foo{0}{0}"
        "id: xyz{0}event: bar{0}data: foo{0}retry: 1{0}{0}"
    )

    assert streamed_data == expected.format(sep)
    await runner.cleanup()


@pytest.mark.parametrize(
    "stream_sep,line_sep",
    [
        (
            "\n",
            "\n",
        ),
        (
            "\n",
            "\r",
        ),
        (
            "\n",
            "\r\n",
        ),
        (
            "\r",
            "\n",
        ),
        (
            "\r",
            "\r",
        ),
        (
            "\r",
            "\r\n",
        ),
        (
            "\r\n",
            "\n",
        ),
        (
            "\r\n",
            "\r",
        ),
        (
            "\r\n",
            "\r\n",
        ),
    ],
    ids=(
        "steam-LF:line-LF",
        "steam-LF:line-CR",
        "steam-LF:line-CR+LF",
        "steam-CR:line-LF",
        "steam-CR:line-CR",
        "steam-CR:line-CR+LF",
        "steam-CR+LF:line-LF",
        "steam-CR+LF:line-CR",
        "steam-CR+LF:line-CR+LF",
    ),
)
async def test_multiline_data(loop, unused_tcp_port, session, stream_sep, line_sep):
    async def func(request):
        h = {"X-SSE": "aiohttp_sse"}
        lines = line_sep.join(["foo", "bar", "xyz"])
        async with sse_response(request, headers=h, sep=stream_sep) as sse:
            await sse.send(lines)
            await sse.send(lines, event="bar")
            await sse.send(lines, event="bar", id="xyz")
            await sse.send(lines, event="bar", id="xyz", retry=1)
        return sse

    app = web.Application()
    app.router.add_route("GET", "/", func)

    host = "127.0.0.1"
    runner = await make_runner(app, host, unused_tcp_port)
    url = f"http://127.0.0.1:{unused_tcp_port}/"

    resp = await session.request("GET", url)
    assert resp.status == 200

    # make sure that EventSourceResponse supports passing
    # custom headers
    assert resp.headers["X-SSE"] == "aiohttp_sse"

    # check streamed data
    streamed_data = await resp.text()
    expected = (
        "data: foo{0}data: bar{0}data: xyz{0}{0}"
        "event: bar{0}data: foo{0}data: bar{0}data: xyz{0}{0}"
        "id: xyz{0}event: bar{0}data: foo{0}data: bar{0}data: xyz{0}{0}"
        "id: xyz{0}event: bar{0}data: foo{0}data: bar{0}data: xyz{0}"
        "retry: 1{0}{0}"
    )
    assert streamed_data == expected.format(stream_sep)
    await runner.cleanup()


async def test_sse_state(unused_tcp_port, session):
    async def func(request):
        async with sse_response(request) as resp:
            assert resp.is_connected()

        assert not resp.is_connected()
        return resp

    app = web.Application()
    app.router.add_route("GET", "/", func)

    host = "127.0.0.1"
    runner = await make_runner(app, host, unused_tcp_port)
    await session.request("GET", f"http://{host}:{unused_tcp_port}/")
    await runner.cleanup()


class TestLastEventId:
    async def test_success(self, unused_tcp_port, session):
        async def func(request):
            async with sse_response(request) as sse:
                await sse.send(sse.last_event_id)
            return sse

        app = web.Application()
        app.router.add_route("GET", "/", func)

        host = "127.0.0.1"
        runner = await make_runner(app, host, unused_tcp_port)
        url = f"http://{host}:{unused_tcp_port}/"

        last_event_id = "42"
        headers = {EventSourceResponse.DEFAULT_LAST_EVENT_HEADER: last_event_id}
        resp = await session.request("GET", url, headers=headers)
        assert resp.status == 200

        # check streamed data
        streamed_data = await resp.text()
        assert streamed_data == f"data: {last_event_id}\r\n\r\n"
        await runner.cleanup()

    async def test_get_before_prepare(self):
        sse = EventSourceResponse()
        with pytest.raises(RuntimeError):
            _ = sse.last_event_id<|MERGE_RESOLUTION|>--- conflicted
+++ resolved
@@ -209,7 +209,6 @@
     await runner.cleanup()
 
 
-<<<<<<< HEAD
 async def test_ping_reset(unused_tcp_port, session):
     async def func(request):
         app = request.app
@@ -250,9 +249,6 @@
     await runner.cleanup()
 
 
-@pytest.mark.asyncio
-=======
->>>>>>> 06adced4
 async def test_context_manager(loop, unused_tcp_port, session):
     async def func(request):
         h = {"X-SSE": "aiohttp_sse"}
