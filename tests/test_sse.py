--- conflicted
+++ resolved
@@ -390,8 +390,6 @@
     await runner.cleanup()
 
 
-@pytest.mark.asyncio
-<<<<<<< HEAD
 async def test_connection_is_not_alive(loop, unused_tcp_port, session):
     async def func(request):
         # within context manager first preparation is already done
@@ -417,7 +415,8 @@
         assert resp.status == 200
 
     await runner.cleanup()
-=======
+
+
 class TestLastEventId:
     async def test_success(self, unused_tcp_port, session):
         async def func(request):
@@ -445,5 +444,4 @@
     async def test_get_before_prepare(self):
         sse = EventSourceResponse()
         with pytest.raises(RuntimeError):
-            _ = sse.last_event_id
->>>>>>> 21cb76ec
+            _ = sse.last_event_id