import asyncio
from typing import Awaitable, Callable, List

import pytest
from aiohttp import web
from aiohttp.test_utils import TestClient, make_mocked_request

from aiohttp_sse import EventSourceResponse, sse_response

ClientFixture = Callable[[web.Application], Awaitable[TestClient]]

socket = web.AppKey("socket", List[EventSourceResponse])


@pytest.mark.parametrize(
    "with_sse_response",
    (False, True),
    ids=("without_sse_response", "with_sse_response"),
)
async def test_func(with_sse_response: bool, aiohttp_client: ClientFixture) -> None:
    async def func(request: web.Request) -> web.StreamResponse:
        if with_sse_response:
            resp = await sse_response(request, headers={"X-SSE": "aiohttp_sse"})
        else:
            resp = EventSourceResponse(headers={"X-SSE": "aiohttp_sse"})
            await resp.prepare(request)
        await resp.send("foo")
        await resp.send("foo", event="bar")
        await resp.send("foo", event="bar", id="xyz")
        await resp.send("foo", event="bar", id="xyz", retry=1)
        resp.stop_streaming()
        await resp.wait()
        return resp

    app = web.Application()
    app.router.add_route("GET", "/", func)
    app.router.add_route("POST", "/", func)

    client = await aiohttp_client(app)
    resp = await client.get("/")
    assert 200 == resp.status

    # make sure that EventSourceResponse supports passing
    # custom headers
    assert resp.headers.get("X-SSE") == "aiohttp_sse"

    # make sure default headers set
    assert resp.headers.get("Content-Type") == "text/event-stream"
    assert resp.headers.get("Cache-Control") == "no-cache"
    assert resp.headers.get("Connection") == "keep-alive"
    assert resp.headers.get("X-Accel-Buffering") == "no"

    # check streamed data
    streamed_data = await resp.text()
    expected = (
        "data: foo\r\n\r\n"
        "event: bar\r\ndata: foo\r\n\r\n"
        "id: xyz\r\nevent: bar\r\ndata: foo\r\n\r\n"
        "id: xyz\r\nevent: bar\r\ndata: foo\r\nretry: 1\r\n\r\n"
    )
    assert streamed_data == expected
<<<<<<< HEAD

    # check that EventSourceResponse object works only
    # with GET method
    async with await client.post("/") as resp:
        assert 405 == resp.status
=======
    await runner.cleanup()
>>>>>>> 033615ee


async def test_wait_stop_streaming(aiohttp_client: ClientFixture) -> None:
    async def func(request: web.Request) -> web.StreamResponse:
        app = request.app
        resp = EventSourceResponse()
        await resp.prepare(request)
        await resp.send("foo", event="bar", id="xyz", retry=1)
        app[socket].append(resp)
        await resp.wait()
        return resp

    app = web.Application()
    app[socket] = []  # type: ignore[misc]
    app.router.add_route("GET", "/", func)

    client = await aiohttp_client(app)
    resp_task = asyncio.create_task(client.get("/"))

    await asyncio.sleep(0.1)
    esourse = app[socket][0]
    esourse.stop_streaming()
    await esourse.wait()
    resp = await resp_task

    assert 200 == resp.status
    streamed_data = await resp.text()

    expected = "id: xyz\r\nevent: bar\r\ndata: foo\r\nretry: 1\r\n\r\n"
    assert streamed_data == expected


async def test_retry(aiohttp_client: ClientFixture) -> None:
    async def func(request: web.Request) -> web.StreamResponse:
        resp = EventSourceResponse()
        await resp.prepare(request)
        with pytest.raises(TypeError):
            await resp.send("foo", retry="one")  # type: ignore[arg-type]
        await resp.send("foo", retry=1)
        resp.stop_streaming()
        await resp.wait()
        return resp

    app = web.Application()
    app.router.add_route("GET", "/", func)

    client = await aiohttp_client(app)
    resp = await client.get("/")
    assert 200 == resp.status

    # check streamed data
    streamed_data = await resp.text()
    expected = "data: foo\r\nretry: 1\r\n\r\n"
    assert streamed_data == expected


async def test_wait_stop_streaming_errors() -> None:
    response = EventSourceResponse()
    with pytest.raises(RuntimeError) as ctx:
        await response.wait()
    assert str(ctx.value) == "Response is not started"

    with pytest.raises(RuntimeError) as ctx:
        response.stop_streaming()
    assert str(ctx.value) == "Response is not started"


def test_compression_not_implemented() -> None:
    response = EventSourceResponse()
    with pytest.raises(NotImplementedError):
        response.enable_compression()


class TestPingProperty:
    @pytest.mark.parametrize("value", [25, 0], ids=("int", "zero int"))
    def test_success(self, value: int) -> None:
        response = EventSourceResponse()
        response.ping_interval = value
        assert response.ping_interval == value

    @pytest.mark.parametrize("value", [None, "foo"], ids=("None", "str"))
    def test_wrong_type(self, value: int) -> None:
        response = EventSourceResponse()
        with pytest.raises(TypeError) as ctx:
            response.ping_interval = value

        assert ctx.match("ping interval must be int")

    def test_negative_int(self) -> None:
        response = EventSourceResponse()
        with pytest.raises(ValueError) as ctx:
            response.ping_interval = -42

        assert ctx.match("ping interval must be greater then 0")

    def test_default_value(self) -> None:
        response = EventSourceResponse()
        assert response.ping_interval == response.DEFAULT_PING_INTERVAL


async def test_ping(aiohttp_client: ClientFixture) -> None:
    async def func(request: web.Request) -> web.StreamResponse:
        app = request.app
        resp = EventSourceResponse()
        resp.ping_interval = 1
        await resp.prepare(request)
        await resp.send("foo")
        app[socket].append(resp)
        await resp.wait()
        return resp

    app = web.Application()
    app[socket] = []  # type: ignore[misc]
    app.router.add_route("GET", "/", func)

    client = await aiohttp_client(app)
    resp_task = asyncio.create_task(client.get("/"))

    await asyncio.sleep(1.15)
    esourse = app[socket][0]
    esourse.stop_streaming()
    await esourse.wait()
    resp = await resp_task

    assert 200 == resp.status
    streamed_data = await resp.text()

    expected = "data: foo\r\n\r\n" + ": ping\r\n\r\n"
    assert streamed_data == expected


async def test_ping_reset(
    aiohttp_client: ClientFixture,
    monkeypatch: pytest.MonkeyPatch,
) -> None:
    async def func(request: web.Request) -> web.StreamResponse:
        app = request.app
        resp = EventSourceResponse()
        resp.ping_interval = 1
        await resp.prepare(request)
        await resp.send("foo")
        app[socket].append(resp)
        await resp.wait()
        return resp

    app = web.Application()
    app[socket] = []  # type: ignore[misc]
    app.router.add_route("GET", "/", func)

    client = await aiohttp_client(app)
    resp_task = asyncio.create_task(client.get("/"))

    await asyncio.sleep(1.15)
    esource = app[socket][0]

    def reset_error_write(data: str) -> None:
        raise ConnectionResetError("Cannot write to closing transport")

    monkeypatch.setattr(esource, "write", reset_error_write)
    await esource.wait()

    assert esource._ping_task and esource._ping_task.cancelled()
    resp = await resp_task

    assert 200 == resp.status
    streamed_data = await resp.text()

    expected = "data: foo\r\n\r\n" + ": ping\r\n\r\n"
    assert streamed_data == expected


async def test_context_manager(aiohttp_client: ClientFixture) -> None:
    async def func(request: web.Request) -> web.StreamResponse:
        h = {"X-SSE": "aiohttp_sse"}
        async with sse_response(request, headers=h) as sse:
            await sse.send("foo")
            await sse.send("foo", event="bar")
            await sse.send("foo", event="bar", id="xyz")
            await sse.send("foo", event="bar", id="xyz", retry=1)
        return sse

    app = web.Application()
    app.router.add_route("GET", "/", func)
    app.router.add_route("POST", "/", func)

    client = await aiohttp_client(app)
    resp = await client.get("/")
    assert resp.status == 200

    # make sure that EventSourceResponse supports passing
    # custom headers
    assert resp.headers["X-SSE"] == "aiohttp_sse"

    # check streamed data
    streamed_data = await resp.text()
    expected = (
        "data: foo\r\n\r\n"
        "event: bar\r\ndata: foo\r\n\r\n"
        "id: xyz\r\nevent: bar\r\ndata: foo\r\n\r\n"
        "id: xyz\r\nevent: bar\r\ndata: foo\r\nretry: 1\r\n\r\n"
    )
    assert streamed_data == expected


class TestCustomResponseClass:
    async def test_subclass(self) -> None:
        class CustomEventSource(EventSourceResponse):
            pass

        request = make_mocked_request("GET", "/")
        await sse_response(request, response_cls=CustomEventSource)

    async def test_not_related_class(self) -> None:
        class CustomClass:
            pass

        request = make_mocked_request("GET", "/")
        with pytest.raises(TypeError):
            await sse_response(
                request=request,
                response_cls=CustomClass,  # type: ignore[type-var]
            )


@pytest.mark.parametrize("sep", ["\n", "\r", "\r\n"], ids=("LF", "CR", "CR+LF"))
async def test_custom_sep(aiohttp_client: ClientFixture, sep: str) -> None:
    async def func(request: web.Request) -> web.StreamResponse:
        h = {"X-SSE": "aiohttp_sse"}
        async with sse_response(request, headers=h, sep=sep) as sse:
            await sse.send("foo")
            await sse.send("foo", event="bar")
            await sse.send("foo", event="bar", id="xyz")
            await sse.send("foo", event="bar", id="xyz", retry=1)
        return sse

    app = web.Application()
    app.router.add_route("GET", "/", func)

    client = await aiohttp_client(app)
    resp = await client.get("/")
    assert resp.status == 200

    # make sure that EventSourceResponse supports passing
    # custom headers
    assert resp.headers["X-SSE"] == "aiohttp_sse"

    # check streamed data
    streamed_data = await resp.text()
    expected = (
        "data: foo{0}{0}"
        "event: bar{0}data: foo{0}{0}"
        "id: xyz{0}event: bar{0}data: foo{0}{0}"
        "id: xyz{0}event: bar{0}data: foo{0}retry: 1{0}{0}"
    )

    assert streamed_data == expected.format(sep)


@pytest.mark.parametrize(
    "stream_sep,line_sep",
    [
        (
            "\n",
            "\n",
        ),
        (
            "\n",
            "\r",
        ),
        (
            "\n",
            "\r\n",
        ),
        (
            "\r",
            "\n",
        ),
        (
            "\r",
            "\r",
        ),
        (
            "\r",
            "\r\n",
        ),
        (
            "\r\n",
            "\n",
        ),
        (
            "\r\n",
            "\r",
        ),
        (
            "\r\n",
            "\r\n",
        ),
    ],
    ids=(
        "steam-LF:line-LF",
        "steam-LF:line-CR",
        "steam-LF:line-CR+LF",
        "steam-CR:line-LF",
        "steam-CR:line-CR",
        "steam-CR:line-CR+LF",
        "steam-CR+LF:line-LF",
        "steam-CR+LF:line-CR",
        "steam-CR+LF:line-CR+LF",
    ),
)
async def test_multiline_data(
    aiohttp_client: ClientFixture,
    stream_sep: str,
    line_sep: str,
) -> None:
    async def func(request: web.Request) -> web.StreamResponse:
        h = {"X-SSE": "aiohttp_sse"}
        lines = line_sep.join(["foo", "bar", "xyz"])
        async with sse_response(request, headers=h, sep=stream_sep) as sse:
            await sse.send(lines)
            await sse.send(lines, event="bar")
            await sse.send(lines, event="bar", id="xyz")
            await sse.send(lines, event="bar", id="xyz", retry=1)
        return sse

    app = web.Application()
    app.router.add_route("GET", "/", func)

    client = await aiohttp_client(app)
    resp = await client.get("/")
    assert resp.status == 200

    # make sure that EventSourceResponse supports passing
    # custom headers
    assert resp.headers["X-SSE"] == "aiohttp_sse"

    # check streamed data
    streamed_data = await resp.text()
    expected = (
        "data: foo{0}data: bar{0}data: xyz{0}{0}"
        "event: bar{0}data: foo{0}data: bar{0}data: xyz{0}{0}"
        "id: xyz{0}event: bar{0}data: foo{0}data: bar{0}data: xyz{0}{0}"
        "id: xyz{0}event: bar{0}data: foo{0}data: bar{0}data: xyz{0}"
        "retry: 1{0}{0}"
    )
    assert streamed_data == expected.format(stream_sep)


class TestSSEState:
    async def test_context_states(self, aiohttp_client: ClientFixture) -> None:
        async def func(request: web.Request) -> web.StreamResponse:
            async with sse_response(request) as resp:
                assert resp.is_connected()

            assert not resp.is_connected()
            return resp

        app = web.Application()
        app.router.add_route("GET", "/", func)

        client = await aiohttp_client(app)
        resp = await client.get("/")
        assert resp.status == 200

    async def test_not_prepared(self) -> None:
        response = EventSourceResponse()
        assert not response.is_connected()


async def test_connection_is_not_alive(aiohttp_client: ClientFixture) -> None:
    async def func(request: web.Request) -> web.StreamResponse:
        # within context manager first preparation is already done
        async with sse_response(request) as sse:
            request.protocol.force_close()

            # this call should be cancelled, cause connection is closed
            with pytest.raises(asyncio.CancelledError):
                await sse.prepare(request)

            return sse  # pragma: no cover

    app = web.Application()
    app.router.add_route("GET", "/", func)

    client = await aiohttp_client(app)
    async with client.get("/") as resp:
        assert resp.status == 200


class TestLastEventId:
    async def test_success(self, aiohttp_client: ClientFixture) -> None:
        async def func(request: web.Request) -> web.StreamResponse:
            async with sse_response(request) as sse:
                assert sse.last_event_id is not None
                await sse.send(sse.last_event_id)
            return sse

        app = web.Application()
        app.router.add_route("GET", "/", func)

        client = await aiohttp_client(app)
        async with client.get("/") as resp:
            assert resp.status == 200

        last_event_id = "42"
        headers = {EventSourceResponse.DEFAULT_LAST_EVENT_HEADER: last_event_id}
        async with client.get("/", headers=headers) as resp:
            assert resp.status == 200

            # check streamed data
            streamed_data = await resp.text()
            assert streamed_data == f"data: {last_event_id}\r\n\r\n"

    async def test_get_before_prepare(self) -> None:
        sse = EventSourceResponse()
        with pytest.raises(RuntimeError):
            _ = sse.last_event_id


@pytest.mark.parametrize(
    "http_method",
    ("GET", "POST", "PUT", "DELETE", "PATCH"),
)
async def test_http_methods(
    unused_tcp_port: int,
    session: ClientSession,
    http_method: str,
) -> None:
    async def handler(request: web.Request) -> EventSourceResponse:
        async with sse_response(request) as sse:
            await sse.send("foo")
        return sse

    app = web.Application()
    app.router.add_route(http_method, "/", handler)

    host = "127.0.0.1"
    runner = await make_runner(app, host, unused_tcp_port)
    url = f"http://127.0.0.1:{unused_tcp_port}/"

    resp = await session.request(http_method, url)
    assert resp.status == 200

    # check streamed data
    streamed_data = await resp.text()
    expected = "data: foo\r\n\r\n"
    assert streamed_data == expected

    await runner.cleanup()<|MERGE_RESOLUTION|>--- conflicted
+++ resolved
@@ -59,15 +59,6 @@
         "id: xyz\r\nevent: bar\r\ndata: foo\r\nretry: 1\r\n\r\n"
     )
     assert streamed_data == expected
-<<<<<<< HEAD
-
-    # check that EventSourceResponse object works only
-    # with GET method
-    async with await client.post("/") as resp:
-        assert 405 == resp.status
-=======
-    await runner.cleanup()
->>>>>>> 033615ee
 
 
 async def test_wait_stop_streaming(aiohttp_client: ClientFixture) -> None:
