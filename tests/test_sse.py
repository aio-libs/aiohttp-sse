--- conflicted
+++ resolved
@@ -209,9 +209,6 @@
     await runner.cleanup()
 
 
-<<<<<<< HEAD
-async def test_context_manager(unused_tcp_port, session):
-=======
 async def test_ping_reset(unused_tcp_port, session):
     async def func(request):
         app = request.app
@@ -252,8 +249,7 @@
     await runner.cleanup()
 
 
-async def test_context_manager(loop, unused_tcp_port, session):
->>>>>>> cfdde40d
+async def test_context_manager(unused_tcp_port, session):
     async def func(request):
         h = {"X-SSE": "aiohttp_sse"}
         async with sse_response(request, headers=h) as sse:
